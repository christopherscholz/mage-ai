--- conflicted
+++ resolved
@@ -11,15 +11,12 @@
 )
 from mage_ai.data_preparation.models.block import Block
 from mage_ai.data_preparation.models.block.dbt import DBTBlock
-<<<<<<< HEAD
-=======
 from mage_ai.data_preparation.models.block.utils import (
     clean_name,
     is_dynamic_block,
     is_dynamic_block_child,
     should_reduce_output,
 )
->>>>>>> 81218015
 from mage_ai.data_preparation.models.constants import (
     FILE_EXTENSION_TO_BLOCK_LANGUAGE,
     BlockLanguage,
@@ -33,7 +30,6 @@
 from mage_ai.orchestration.db import safe_db_query
 from mage_ai.orchestration.db.models.schedules import PipelineRun
 from mage_ai.settings.repo import get_repo_path
-from mage_ai.shared.utils import clean_name
 from mage_ai.usage_statistics.logger import UsageStatisticLogger
 
 
