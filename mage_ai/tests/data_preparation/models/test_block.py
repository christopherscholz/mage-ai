--- conflicted
+++ resolved
@@ -280,20 +280,11 @@
             ''')
         asyncio.run(block1.execute())
         asyncio.run(block2.execute())
-<<<<<<< HEAD
-
-        with self.assertRaisesRegex(
-            Exception,
-            'Block test_transformer may have too many upstream dependencies. ' +
-            'It expected to have 1 arguments, but received 2. ' +
-            'Confirm that the @transformer method declaration has the correct number of arguments.'
-=======
         with self.assertRaisesRegex(
             Exception,
             'Block test_transformer may have too many upstream dependencies. It expected to have' +
             ' 1 arguments, but received 2. Confirm that the @transformer method declaration has ' +
             'the correct number of arguments.'
->>>>>>> 1a47b714
         ):
             asyncio.run(block3.execute())
 
@@ -305,15 +296,9 @@
             ''')
         with self.assertRaisesRegex(
             Exception,
-<<<<<<< HEAD
-            'Block test_transformer may have too many upstream dependencies. ' +
-            'It expected to have 1 arguments, but received 2. ' +
-            'Confirm that the @transformer method declaration has the correct number of arguments.'
-=======
             'Block test_transformer may have too many upstream dependencies. It expected to have' +
             ' 1 arguments, but received 2. Confirm that the @transformer method declaration has ' +
             'the correct number of arguments.'
->>>>>>> 1a47b714
         ):
             asyncio.run(block3.execute())
 
